// SPDX-License-Identifier: GPL-3.0-or-later
pragma solidity =0.6.12;
pragma experimental ABIEncoderV2;

import '@uniswap/lib/contracts/libraries/FixedPoint.sol';
import '@uniswap/lib/contracts/libraries/FullMath.sol';
import '@uniswap/lib/contracts/libraries/Babylonian.sol';
import '@uniswap/lib/contracts/libraries/TransferHelper.sol';
import '@uniswap/lib/contracts/libraries/BitMath.sol';

import '@openzeppelin/contracts/math/Math.sol';
import '@openzeppelin/contracts/math/SafeMath.sol';
import '@openzeppelin/contracts/math/SignedSafeMath.sol';
import '@openzeppelin/contracts/token/ERC20/IERC20.sol';

import './libraries/SafeCast.sol';
import './libraries/MixedSafeMath.sol';
import './libraries/TickMath.sol';
import './libraries/PriceMath.sol';

import './interfaces/IUniswapV3Pair.sol';
import './interfaces/IUniswapV3Factory.sol';
import './interfaces/IUniswapV3Callee.sol';
import './libraries/TickBitMap.sol';

contract UniswapV3Pair is IUniswapV3Pair {
    using SafeMath for uint112;
    using SafeMath for uint256;
    using SignedSafeMath for int96;
    using SignedSafeMath for int112;
    using SignedSafeMath for int256;
    using SafeCast for int256;
    using SafeCast for uint256;
    using MixedSafeMath for uint112;
    using FixedPoint for FixedPoint.uq112x112;
    using TickBitMap for uint256[58];

    // Number of fee options
    uint8 public constant override NUM_FEE_OPTIONS = 6;

    // list of fee options expressed as bips
    // uint16 because the maximum value is 10_000
    // options are 0.05%, 0.10%, 0.30%, 0.60%, 1.00%, 2.00%
    // ideally this would be a constant array, but constant arrays are not supported in solidity
    function FEE_OPTIONS(uint8 i) public pure override returns (uint16) {
        if (i < 3) {
            if (i == 0) return 6;
            if (i == 1) return 12;
            return 30;
        }
        if (i == 3) return 60;
        if (i == 4) return 120;
        assert(i == 5);
        return 240;
    }

    address public immutable override factory;
    address public immutable override token0;
    address public immutable override token1;

    // TODO figure out the best way to pack state variables
    address public override feeTo;

    // see TickBitMap.sol
    uint256[58] public override tickBitMap;

    // meant to be accessed via getPriceCumulative
    FixedPoint.uq144x112 private price0CumulativeLast; // cumulative (token1 / token0) oracle price
    FixedPoint.uq144x112 private price1CumulativeLast; // cumulative (token0 / token1) oracle price
    uint32 public override blockTimestampLast;

    // the fee as of the end of the last block with a swap or setPosition/initialize
    // this is stored to protect liquidity providers from add/swap/remove sandwiching attacks
    uint16 public override feeFloor;

    uint112[NUM_FEE_OPTIONS] public override liquidityCurrent; // all in-range liquidity, segmented across fee options
    FixedPoint.uq112x112 public override priceCurrent; // (token1 / token0) price
    int16 public override tickCurrent; // first tick at or below priceCurrent

    // fee growth per unit of liquidity
    FixedPoint.uq144x112 public override feeGrowthGlobal0;
    FixedPoint.uq144x112 public override feeGrowthGlobal1;

    // accumulated protocol fees
    // there is no value in packing these values, since we only ever set one at a time
    uint256 public override feeToFees0;
    uint256 public override feeToFees1;

    struct TickInfo {
        // the number of positions that are active using this tick as a lower or upper tick
        // can technically grow to 2^160 addresses * 16k ticks * 6 fee options = ~177 bits
        uint256 numPositions;
        // fee growth per unit of liquidity on the _other_ side of this tick (relative to the current tick)
        // only has relative meaning, not absolute — the value depends on when the tick is initialized
        FixedPoint.uq144x112 feeGrowthOutside0;
        FixedPoint.uq144x112 feeGrowthOutside1;
        // seconds spent on the _other_ side of this tick (relative to the current tick)
        // only has relative meaning, not absolute — the value depends on when the tick is initialized
        uint32 secondsOutside;
        // amount of liquidity added (subtracted) when tick is crossed from left to right (right to left),
        // i.e. as the price goes up (down), for each fee vote
        int96[NUM_FEE_OPTIONS] liquidityDelta;
    }
    mapping(int16 => TickInfo) public tickInfos;

    struct Position {
        uint112 liquidity;
        // fee growth per unit of liquidity as of the last modification
        FixedPoint.uq144x112 feeGrowthInside0Last;
        FixedPoint.uq144x112 feeGrowthInside1Last;
    }
    mapping(bytes32 => Position) public positions;

    uint256 private unlocked = 1;
    modifier lock() {
        require(unlocked == 1, 'UniswapV3Pair::lock: reentrancy prohibited');
        unlocked = 0;
        _;
        unlocked = 1;
    }

    function _getPosition(
        address owner,
        int16 tickLower,
        int16 tickUpper,
        uint8 feeVote
    ) private view returns (Position storage position) {
        position = positions[keccak256(abi.encodePacked(owner, tickLower, tickUpper, feeVote))];
    }

    function _getFeeGrowthBelow(int16 tick, TickInfo storage tickInfo)
        private
        view
        returns (FixedPoint.uq144x112 memory feeGrowthBelow0, FixedPoint.uq144x112 memory feeGrowthBelow1)
    {
        // should never be called on uninitialized ticks
        assert(tickInfo.numPositions > 0);
        // tick is above the current tick, meaning growth outside represents growth above, not below
        if (tick > tickCurrent) {
            feeGrowthBelow0 = FixedPoint.uq144x112(feeGrowthGlobal0._x - tickInfo.feeGrowthOutside0._x);
            feeGrowthBelow1 = FixedPoint.uq144x112(feeGrowthGlobal1._x - tickInfo.feeGrowthOutside1._x);
        } else {
            feeGrowthBelow0 = tickInfo.feeGrowthOutside0;
            feeGrowthBelow1 = tickInfo.feeGrowthOutside1;
        }
    }

    function _getFeeGrowthAbove(int16 tick, TickInfo storage tickInfo)
        private
        view
        returns (FixedPoint.uq144x112 memory feeGrowthAbove0, FixedPoint.uq144x112 memory feeGrowthAbove1)
    {
        // should never be called on uninitialized ticks
        assert(tickInfo.numPositions > 0);
        // tick is above current tick, meaning growth outside represents growth above
        if (tick > tickCurrent) {
            feeGrowthAbove0 = tickInfo.feeGrowthOutside0;
            feeGrowthAbove1 = tickInfo.feeGrowthOutside1;
        } else {
            feeGrowthAbove0 = FixedPoint.uq144x112(feeGrowthGlobal0._x - tickInfo.feeGrowthOutside0._x);
            feeGrowthAbove1 = FixedPoint.uq144x112(feeGrowthGlobal1._x - tickInfo.feeGrowthOutside1._x);
        }
    }

    function _getFeeGrowthInside(
        int16 tickLower,
        int16 tickUpper,
        TickInfo storage tickInfoLower,
        TickInfo storage tickInfoUpper
    )
        private
        view
        returns (FixedPoint.uq144x112 memory feeGrowthInside0, FixedPoint.uq144x112 memory feeGrowthInside1)
    {
        (FixedPoint.uq144x112 memory feeGrowthBelow0, FixedPoint.uq144x112 memory feeGrowthBelow1) = _getFeeGrowthBelow(
            tickLower,
            tickInfoLower
        );
        (FixedPoint.uq144x112 memory feeGrowthAbove0, FixedPoint.uq144x112 memory feeGrowthAbove1) = _getFeeGrowthAbove(
            tickUpper,
            tickInfoUpper
        );
        feeGrowthInside0 = FixedPoint.uq144x112(feeGrowthGlobal0._x - feeGrowthBelow0._x - feeGrowthAbove0._x);
        feeGrowthInside1 = FixedPoint.uq144x112(feeGrowthGlobal1._x - feeGrowthBelow1._x - feeGrowthAbove1._x);
    }

    function getLiquidity() public view override returns (uint112 liquidity) {
        // load all liquidity into memory
        uint112[NUM_FEE_OPTIONS] memory temp = [
            liquidityCurrent[0],
            liquidityCurrent[1],
            liquidityCurrent[2],
            liquidityCurrent[3],
            liquidityCurrent[4],
            liquidityCurrent[5]
        ];

        // guaranteed not to overflow because of conditions enforced outside this function
        for (uint8 feeVoteIndex = 0; feeVoteIndex < NUM_FEE_OPTIONS; feeVoteIndex++) liquidity += temp[feeVoteIndex];
    }

    // check for one-time initialization
    function isInitialized() public view override returns (bool) {
        return priceCurrent._x != 0; // sufficient check
    }

    // find the median fee vote, and return the fee in bips
    function getFee() public view override returns (uint16 fee) {
        // load all virtual supplies into memory
        uint112[NUM_FEE_OPTIONS] memory temp = [
            liquidityCurrent[0],
            liquidityCurrent[1],
            liquidityCurrent[2],
            liquidityCurrent[3],
            liquidityCurrent[4],
            liquidityCurrent[5]
        ];

        uint256 threshold = (uint256(temp[0]) + temp[1] + temp[2] + temp[3] + temp[4] + temp[5]) / 2;

        uint256 liquidityCumulative;
        for (uint8 feeVoteIndex = 0; feeVoteIndex < NUM_FEE_OPTIONS - 1; feeVoteIndex++) {
            liquidityCumulative += temp[feeVoteIndex];
            if (liquidityCumulative >= threshold) return FEE_OPTIONS(feeVoteIndex);
        }
        return FEE_OPTIONS(NUM_FEE_OPTIONS - 1);
    }

    // helper for reading the cumulative price as of the current block
    function getCumulativePrices()
        public
        view
        override
        returns (FixedPoint.uq144x112 memory price0Cumulative, FixedPoint.uq144x112 memory price1Cumulative)
    {
        require(isInitialized(), 'UniswapV3Pair::getCumulativePrices: pair not initialized');
        uint32 blockTimestamp = _blockTimestamp();

        if (blockTimestampLast != blockTimestamp) {
            // overflow desired in both of the following lines
            uint32 timeElapsed = blockTimestamp - blockTimestampLast;
            return (
                FixedPoint.uq144x112(price0CumulativeLast._x + priceCurrent.mul(timeElapsed)._x),
                FixedPoint.uq144x112(price1CumulativeLast._x + priceCurrent.reciprocal().mul(timeElapsed)._x)
            );
        }

        return (price0CumulativeLast, price1CumulativeLast);
    }

    constructor(
        address _factory,
        address _token0,
        address _token1
    ) public {
        factory = _factory;
        token0 = _token0;
        token1 = _token1;
    }

    // returns the block timestamp % 2**32
    // the timestamp is truncated to 32 bits because the pair only ever uses it for relative timestamp computations
    // overridden for tests
    function _blockTimestamp() internal view virtual returns (uint32) {
        return uint32(block.timestamp); // truncation is desired
    }

    // on the first interaction per block, update the oracle price accumulator and fee
    function _update() private {
        uint32 blockTimestamp = _blockTimestamp();

        if (blockTimestampLast != blockTimestamp) {
            (price0CumulativeLast, price1CumulativeLast) = getCumulativePrices();
            blockTimestampLast = blockTimestamp;

            feeFloor = getFee();
        }
    }

    function setFeeTo(address feeTo_) external override {
        require(
            msg.sender == IUniswapV3Factory(factory).feeToSetter(),
            'UniswapV3Pair::setFeeTo: caller not feeToSetter'
        );
        feeTo = feeTo_;
    }

    function _initializeTick(int16 tick, TickInfo storage tickInfo) private {
        // by convention, we assume that all growth before a tick was initialized happened _below_ the tick
        if (tick <= tickCurrent) {
            tickInfo.feeGrowthOutside0 = feeGrowthGlobal0;
            tickInfo.feeGrowthOutside1 = feeGrowthGlobal1;
            tickInfo.secondsOutside = _blockTimestamp();
        }
        tickInfo.numPositions = 1;
        tickBitMap.flipTick(tick);
    }

    function _clearTick(int16 tick) private {
        delete tickInfos[tick];
        tickBitMap.flipTick(tick);
    }

    function initialize(int16 tick) external override lock {
        require(isInitialized() == false, 'UniswapV3Pair::initialize: pair already initialized');
        require(tick >= TickMath.MIN_TICK, 'UniswapV3Pair::initialize: tick must be greater than or equal to min tick');
        require(tick < TickMath.MAX_TICK, 'UniswapV3Pair::initialize: tick must be less than max tick');

        uint8 feeVote = 0;

        // initialize oracle timestamp and fee
        blockTimestampLast = _blockTimestamp();
        feeFloor = FEE_OPTIONS(feeVote);

        // initialize current price and tick
        priceCurrent = TickMath.getRatioAtTick(tick);
        tickCurrent = tick;

        // set permanent 1 wei position
        _setPosition(
            SetPositionParams({
                owner: address(0),
                tickLower: TickMath.MIN_TICK,
                tickUpper: TickMath.MAX_TICK,
                feeVote: feeVote,
                liquidityDelta: 1
            })
        );

        emit Initialized(tick);
    }

    struct SetPositionParams {
        address owner;
        int16 tickLower;
        int16 tickUpper;
        uint8 feeVote;
        int112 liquidityDelta;
    }

    function setPosition(
        int16 tickLower,
        int16 tickUpper,
        uint8 feeVote,
        int112 liquidityDelta
    ) external override lock returns (int256 amount0, int256 amount1) {
        require(isInitialized(), 'UniswapV3Pair::setPosition: pair not initialized');
        require(tickLower < tickUpper, 'UniswapV3Pair::setPosition: tickLower must be less than tickUpper');
        require(tickLower >= TickMath.MIN_TICK, 'UniswapV3Pair::setPosition: tickLower cannot be less than min tick');
        require(
            tickUpper <= TickMath.MAX_TICK,
            'UniswapV3Pair::setPosition: tickUpper cannot be greater than max tick'
        );
        require(feeVote < NUM_FEE_OPTIONS, 'UniswapV3Pair::setPosition: fee vote must be a valid option');

        return
            _setPosition(
                SetPositionParams({
                    owner: msg.sender,
                    tickLower: tickLower,
                    tickUpper: tickUpper,
                    feeVote: feeVote,
                    liquidityDelta: liquidityDelta
                })
            );
    }

    // add or remove a specified amount of liquidity from a specified range, and/or change feeVote for that range
    // also sync a position and return accumulated fees from it to user as tokens
    // liquidityDelta is sqrt(reserve0Virtual * reserve1Virtual), so does not incorporate fees
    function _setPosition(SetPositionParams memory params) private returns (int256 amount0, int256 amount1) {
        _update();

        {
            // gather the storage pointers
            TickInfo storage tickInfoLower = tickInfos[params.tickLower];
            TickInfo storage tickInfoUpper = tickInfos[params.tickUpper];
            Position storage position = _getPosition(params.owner, params.tickLower, params.tickUpper, params.feeVote);

            // if necessary, initialize both ticks and increment the position counter
            if (position.liquidity == 0 && params.liquidityDelta > 0) {
                if (tickInfoLower.numPositions == 0) _initializeTick(params.tickLower, tickInfoLower);
                else tickInfoLower.numPositions++;
                if (tickInfoUpper.numPositions == 0) _initializeTick(params.tickUpper, tickInfoUpper);
                else tickInfoUpper.numPositions++;
            }

            {
                (
                    FixedPoint.uq144x112 memory feeGrowthInside0,
                    FixedPoint.uq144x112 memory feeGrowthInside1
                ) = _getFeeGrowthInside(params.tickLower, params.tickUpper, tickInfoLower, tickInfoUpper);

                // check if this condition has accrued any untracked fees and credit them to the caller
                // TODO is this right?
                if (position.liquidity > 0) {
                    if (feeGrowthInside0._x > position.feeGrowthInside0Last._x) {
                        amount0 = -FullMath
                            .mulDiv(
                            feeGrowthInside0._x - position.feeGrowthInside0Last._x,
                            position
                                .liquidity,
                            uint256(1) << 112
                        )
                            .toInt256();
                    }
                    if (feeGrowthInside1._x > position.feeGrowthInside1Last._x) {
                        amount1 = -FullMath
                            .mulDiv(
                            feeGrowthInside1._x - position.feeGrowthInside1Last._x,
                            position
                                .liquidity,
                            uint256(1) << 112
                        )
                            .toInt256();
                    }
                }

                // update the position
                position.liquidity = position.liquidity.addi(params.liquidityDelta).toUint112();
                position.feeGrowthInside0Last = feeGrowthInside0;
                position.feeGrowthInside1Last = feeGrowthInside1;
            }

            // when the lower (upper) tick is crossed left to right (right to left), liquidity must be added (removed)
            tickInfoLower.liquidityDelta[params.feeVote] = tickInfoLower.liquidityDelta[params.feeVote]
                .add(params.liquidityDelta)
                .toInt96();
            tickInfoUpper.liquidityDelta[params.feeVote] = tickInfoUpper.liquidityDelta[params.feeVote]
                .sub(params.liquidityDelta)
                .toInt96();

            // if necessary, uninitialize both ticks and increment the position counter
            if (position.liquidity == 0 && params.liquidityDelta < 0) {
                if (tickInfoLower.numPositions == 1) _clearTick(params.tickLower);
                else tickInfoLower.numPositions--;
                if (tickInfoUpper.numPositions == 1) _clearTick(params.tickUpper);
                else tickInfoUpper.numPositions--;

                // reset fee growth
                delete position.feeGrowthInside0Last;
                delete position.feeGrowthInside1Last;
            }
        }

        // the current price is below the passed range, so the liquidity can only become in range by crossing from left
        // to right, at which point we'll need _more_ token0 (it's becoming more valuable) so the user must provide it
        if (tickCurrent < params.tickLower) {
            amount0 = amount0.add(
                PriceMath.getAmount0Delta(
                    TickMath.getRatioAtTick(params.tickLower),
                    TickMath.getRatioAtTick(params.tickUpper),
                    params.liquidityDelta
                )
            );
        } else if (tickCurrent < params.tickUpper) {
            // the current price is inside the passed range
            amount0 = amount0.add(
                PriceMath.getAmount0Delta(
                    priceCurrent,
                    TickMath.getRatioAtTick(params.tickUpper),
                    params.liquidityDelta
                )
            );
            amount1 = amount1.add(
                PriceMath.getAmount1Delta(
                    TickMath.getRatioAtTick(params.tickLower),
                    priceCurrent,
                    params.liquidityDelta
                )
            );

            // this satisfies:
            // 2**107 + ((2**95 - 1) * 14701) < 2**112
            // and, more importantly:
            // (2**107 * 6) + ((2**95 - 1) * 14701 * 6) < 2**112
            uint256 liquidityCurrentNext = liquidityCurrent[params.feeVote].addi(params.liquidityDelta);
            require(liquidityCurrentNext <= (uint256(1) << 107), 'UniswapV3Pair::setPosition: liquidity overflow');
            liquidityCurrent[params.feeVote] = uint112(liquidityCurrentNext);
        } else {
            // the current price is above the passed range, so liquidity can only become in range by crossing from right
            // to left, at which point we need _more_ token1 (it's becoming more valuable) so the user must provide it
            amount1 = amount1.add(
                PriceMath.getAmount1Delta(
                    TickMath.getRatioAtTick(params.tickLower),
                    TickMath.getRatioAtTick(params.tickUpper),
                    params.liquidityDelta
                )
            );
        }

        if (amount0 > 0) {
            TransferHelper.safeTransferFrom(token0, msg.sender, address(this), uint256(amount0));
        } else if (amount0 < 0) {
            TransferHelper.safeTransfer(token0, msg.sender, uint256(-amount0));
        }
        if (amount1 > 0) {
            TransferHelper.safeTransferFrom(token1, msg.sender, address(this), uint256(amount1));
        } else if (amount1 < 0) {
            TransferHelper.safeTransfer(token1, msg.sender, uint256(-amount1));
        }
    }

    struct SwapParams {
        // whether the swap is from token 0 to 1, or 1 for 0
        bool zeroForOne;
        // how much is being swapped in
        uint256 amountIn;
        // the recipient address
        address to;
        // any data that should be sent to the address with the call
        bytes data;
    }

    // the top level state of the swap, the results of which are recorded in storage at the end
    struct SwapState {
        // the floor for the fee, used to prevent sandwiching attacks
        uint16 feeFloor;
        // the amount in remaining to be swapped of the input asset
        uint256 amountInRemaining;
        // the current tick
        int16 tick;
        // the virtual liquidity
        uint112 liquidity;
        // the price
        FixedPoint.uq112x112 price;
        // protocol fees of the input token
        uint256 feeToFees;
        // the global fee growth of the input token
        FixedPoint.uq144x112 feeGrowthGlobal;
    }

    struct StepComputations {
        // price for the target tick (1/0)
        FixedPoint.uq112x112 priceNext;
        // the fee that will be paid in this step, in bips
        uint16 fee;
        // (computed) virtual reserves of token0
        uint256 reserve0Virtual;
        // (computed) virtual reserves of token1
        uint256 reserve1Virtual;
        // how much is being swapped in in this step
        uint256 amountIn;
        // how much is being swapped out in the current step
        uint256 amountOut;
    }

<<<<<<< HEAD
    function _swap(SwapParams memory params) internal returns (uint256 amountOut) {
        _update(); // update the oracle and feeFloor
=======
    function _swap(SwapParams memory params) private returns (uint256 amountOut) {
        _update(); // update the oracle and feeLast

        // the floor for the fee, used to prevent sandwiching attacks, static on a per-swap basis
        uint16 feeFloor = feeLast;
>>>>>>> 71558dbf

        SwapState memory state = SwapState({
            feeFloor: feeFloor,
            amountInRemaining: params.amountIn,
            tick: tickCurrent,
            liquidity: getLiquidity(),
            price: priceCurrent,
            feeToFees: params.zeroForOne ? feeToFees0 : feeToFees1,
            feeGrowthGlobal: params.zeroForOne ? feeGrowthGlobal0 : feeGrowthGlobal1
        });

        while (state.amountInRemaining > 0) {
            StepComputations memory step;
            // get the price for the next tick we're moving toward
            step.priceNext = params.zeroForOne
                ? TickMath.getRatioAtTick(state.tick)
                : TickMath.getRatioAtTick(state.tick + 1);

            // it should always be the case that if params.zeroForOne is true, we should be at or above the target price
            // similarly, if it's false we should be below the target price
            // TODO we can remove this if/when we're confident they never trigger
            if (params.zeroForOne) assert(state.price._x >= step.priceNext._x);
            else assert(state.price._x < step.priceNext._x);

            // if there might be room to move in the current tick, continue calculations
            if (params.zeroForOne == false || (state.price._x > step.priceNext._x)) {
                // protect LPs by adjusting the fee only if the current fee is greater than the stored fee
                step.fee = uint16(Math.max(state.feeFloor, getFee()));

                // recompute reserves given the current price/liquidity
                (step.reserve0Virtual, step.reserve1Virtual) = PriceMath.getVirtualReservesAtPrice(
                    state.price,
                    state.liquidity,
                    false
                );

                // compute the amount of input token required to push the price to the target (and max output token)
                (uint256 amountInMax, uint256 amountOutMax) = PriceMath.getInputToRatio(
                    step.reserve0Virtual,
                    step.reserve1Virtual,
                    state.liquidity,
                    step.priceNext,
                    step.fee,
                    params.zeroForOne
                );

                // swap to the next tick, or stop early if we've exhausted all the input
                step.amountIn = Math.min(amountInMax, state.amountInRemaining);

                // decrement remaining input amount
                state.amountInRemaining -= step.amountIn;

                // discount the input amount by the fee
                uint256 amountInLessFee = step.amountIn.mul(PriceMath.LP_FEE_BASE - step.fee) / PriceMath.LP_FEE_BASE;

                // handle the fee accounting
                uint256 feePaid = step.amountIn - amountInLessFee;
                if (feePaid > 0) {
                    // take the protocol fee if it's on
                    if (feeTo != address(0)) {
                        uint256 feeToFee = feePaid / 6;
                        // decrement feePaid
                        feePaid -= feeToFee;
                        // increment feeToFees--overflow is not possible
                        state.feeToFees += feeToFee;
                    }

                    // update global fee tracker
                    state.feeGrowthGlobal._x += FixedPoint.fraction(feePaid, state.liquidity)._x;
                }

                // handle the swap
                if (amountInLessFee > 0) {
                    // calculate the owed output amount on the discounted input amount
                    step.amountOut = params.zeroForOne
                        ? PriceMath.getAmountOut(step.reserve0Virtual, step.reserve1Virtual, amountInLessFee)
                        : PriceMath.getAmountOut(step.reserve1Virtual, step.reserve0Virtual, amountInLessFee);

                    // cap the output amount
                    step.amountOut = Math.min(step.amountOut, amountOutMax);

                    // increment amountOut
                    amountOut = amountOut.add(step.amountOut);
                }

                // update the price
                // if we've consumed the input required to get to the target price, that's the price now!
                if (step.amountIn == amountInMax) {
                    state.price = step.priceNext;
                } else {
                    // if not, the price is the new ratio of (computed) reserves, capped at the target price
                    if (params.zeroForOne) {
                        FixedPoint.uq112x112 memory priceEstimate = FixedPoint.fraction(
                            step.reserve1Virtual.sub(step.amountOut),
                            step.reserve0Virtual.add(amountInLessFee)
                        );
                        state.price = FixedPoint.uq112x112(uint224(Math.max(step.priceNext._x, priceEstimate._x)));
                        assert(state.price._x < TickMath.getRatioAtTick(state.tick + 1)._x);
                    } else {
                        FixedPoint.uq112x112 memory priceEstimate = FixedPoint.fraction(
                            step.reserve1Virtual.add(amountInLessFee),
                            step.reserve0Virtual.sub(step.amountOut)
                        );
                        state.price = FixedPoint.uq112x112(uint224(Math.min(step.priceNext._x, priceEstimate._x)));
                        assert(state.price._x >= TickMath.getRatioAtTick(state.tick)._x);
                    }
                }
            }

            // we have to shift to the next tick if either of two conditions are true:
            // 1) a positive input amount remains
            // 2) if we're moving right and the price is exactly on the target tick
            // TODO ensure that there's no off-by-one error here while transitioning ticks in either direction
            if (state.amountInRemaining > 0 || (params.zeroForOne == false && state.price._x == step.priceNext._x)) {
                TickInfo storage tickInfo = params.zeroForOne ? tickInfos[state.tick] : tickInfos[state.tick + 1];

                // if the tick is initialized, update it
                if (tickInfo.numPositions > 0) {
                    // update tick info
                    tickInfo.feeGrowthOutside0 = FixedPoint.uq144x112(
                        feeGrowthGlobal0._x - tickInfo.feeGrowthOutside0._x
                    );
                    tickInfo.feeGrowthOutside1 = FixedPoint.uq144x112(
                        feeGrowthGlobal1._x - tickInfo.feeGrowthOutside1._x
                    );
                    tickInfo.secondsOutside = _blockTimestamp() - tickInfo.secondsOutside; // overflow is desired

                    int256 liquidityDeltaNet;
                    // loop through each entry in liquidityDelta
                    for (uint8 i = 0; i < NUM_FEE_OPTIONS; i++) {
                        int256 liquidityDelta = tickInfo.liquidityDelta[i];
                        // increment net liquidityDelta
                        liquidityDeltaNet = liquidityDeltaNet.add(liquidityDelta);

                        // update liquidityCurrent, subi from right to left, addi from left to right
                        // can't put this in state because a) it's hard and b) we need it up-to-date for getFee
                        // can't overflow
                        if (params.zeroForOne) liquidityCurrent[i] = uint112(liquidityCurrent[i].subi(liquidityDelta));
                        else liquidityCurrent[i] = uint112(liquidityCurrent[i].addi(liquidityDelta));
                    }

                    // update liquidity, subi from right to left, addi from left to right
                    // can't overflow
                    if (params.zeroForOne) state.liquidity = uint112(state.liquidity.subi(liquidityDeltaNet));
                    else state.liquidity = uint112(state.liquidity.addi(liquidityDeltaNet));
                }

                // update tick
                if (params.zeroForOne) {
                    state.tick--;
                    require(state.tick >= TickMath.MIN_TICK, 'UniswapV3Pair::_swap: crossed min tick');
                } else {
                    state.tick++;
                    require(state.tick < TickMath.MAX_TICK, 'UniswapV3Pair::_swap: crossed max tick');
                }
            }
        }

        priceCurrent = state.price;
        tickCurrent = state.tick;

        if (params.zeroForOne) {
            feeToFees0 = state.feeToFees;
            feeGrowthGlobal0 = state.feeGrowthGlobal;
        } else {
            feeToFees1 = state.feeToFees;
            feeGrowthGlobal1 = state.feeGrowthGlobal;
        }

        // this is different than v2
        TransferHelper.safeTransfer(params.zeroForOne ? token1 : token0, params.to, amountOut);
        if (params.data.length > 0) {
            params.zeroForOne
                ? IUniswapV3Callee(params.to).swap0For1Callback(msg.sender, amountOut, params.data)
                : IUniswapV3Callee(params.to).swap1For0Callback(msg.sender, amountOut, params.data);
        }
        TransferHelper.safeTransferFrom(
            params.zeroForOne ? token0 : token1,
            msg.sender,
            address(this),
            params.amountIn
        );
    }

    // move from right to left (token 1 is becoming more valuable)
    function swap0For1(
        uint256 amount0In,
        address to,
        bytes calldata data
    ) external override lock returns (uint256 amount1Out) {
        require(amount0In > 0, 'UniswapV3Pair::swap0For1: amountIn must be greater than 0');

        SwapParams memory params = SwapParams({zeroForOne: true, amountIn: amount0In, to: to, data: data});
        return _swap(params);
    }

    // move from left to right (token 0 is becoming more valuable)
    function swap1For0(
        uint256 amount1In,
        address to,
        bytes calldata data
    ) external override lock returns (uint256 amount0Out) {
        require(amount1In > 0, 'UniswapV3Pair::swap1For0: amountIn must be greater than 0');

        SwapParams memory params = SwapParams({zeroForOne: false, amountIn: amount1In, to: to, data: data});
        return _swap(params);
    }

    function recover(
        address token,
        address to,
        uint256 amount
    ) external override {
        require(
            msg.sender == IUniswapV3Factory(factory).feeToSetter(),
            'UniswapV3Pair::recover: caller not feeToSetter'
        );

        uint256 token0Balance = IERC20(token0).balanceOf(address(this));
        uint256 token1Balance = IERC20(token1).balanceOf(address(this));

        TransferHelper.safeTransfer(token, to, amount);

        // check the balance hasn't changed
        require(
            IERC20(token0).balanceOf(address(this)) == token0Balance &&
                IERC20(token1).balanceOf(address(this)) == token1Balance,
            'UniswapV3Pair::recover: cannot recover token0 or token1'
        );
    }
}<|MERGE_RESOLUTION|>--- conflicted
+++ resolved
@@ -545,16 +545,8 @@
         uint256 amountOut;
     }
 
-<<<<<<< HEAD
-    function _swap(SwapParams memory params) internal returns (uint256 amountOut) {
+    function _swap(SwapParams memory params) private returns (uint256 amountOut) {
         _update(); // update the oracle and feeFloor
-=======
-    function _swap(SwapParams memory params) private returns (uint256 amountOut) {
-        _update(); // update the oracle and feeLast
-
-        // the floor for the fee, used to prevent sandwiching attacks, static on a per-swap basis
-        uint16 feeFloor = feeLast;
->>>>>>> 71558dbf
 
         SwapState memory state = SwapState({
             feeFloor: feeFloor,
